/*
 * Copyright (c) 2016, Intel Corporation
 * All rights reserved.
 *
 * Redistribution and use in source and binary forms, with or without
 * modification, are permitted provided that the following conditions are met:
 *   * Redistributions of source code must retain the above copyright
 *     notice, this list of conditions and the following disclaimer.
 *   * Redistributions in binary form must reproduce the above copyright
 *     notice, this list of conditions and the following disclaimer in the
 *     documentation and/or other materials provided with the distribution.
 *   * Neither the name of the Intel Corporation nor the
 *     names of its contributors may be used to endorse or promote products
 *     derived from this software without specific prior written permission.
 *
 * THIS SOFTWARE IS PROVIDED BY THE COPYRIGHT HOLDERS AND CONTRIBUTORS "AS IS"
 * AND ANY EXPRESS OR IMPLIED WARRANTIES, INCLUDING, BUT NOT LIMITED TO, THE
 * IMPLIED WARRANTIES OF MERCHANTABILITY AND FITNESS FOR A PARTICULAR PURPOSE
 * ARE DISCLAIMED. IN NO EVENT SHALL THE COPYRIGHT OWNER OR CONTRIBUTORS BE
 * LIABLE FOR ANY DIRECT, INDIRECT, INCIDENTAL, SPECIAL, EXEMPLARY, OR
 * CONSEQUENTIAL DAMAGES (INCLUDING, BUT NOT LIMITED TO, PROCUREMENT OF
 * SUBSTITUTE GOODS OR SERVICES; LOSS OF USE, DATA, OR PROFITS; OR BUSINESS
 * INTERRUPTION) HOWEVER CAUSED AND ON ANY THEORY OF LIABILITY, WHETHER IN
 * CONTRACT, STRICT LIABILITY, OR TORT (INCLUDING NEGLIGENCE OR OTHERWISE)
 * ARISING IN ANY WAY OUT OF THE USE OF THIS SOFTWARE, EVEN IF ADVISED OF THE
 * POSSIBILITY OF SUCH DAMAGE.
 *
 * Author: Michal Jerzy Wierzbicki <michalx.wierzbicki@intel.com>
 */

 /* THIS FILE SHOULD NOT BE INCLUDED DIRECTLY */

#ifdef __INCLUDE_MACRO_METAPROGRAMMING__
/* Macros defined in this file are only helpers for the macros that are
 * defined in header file containing "namespace"
 *     __INCLUDE_MACRO_METAPROGRAMMING__ .
 * This combination of #ifdef and #ifndef should sufficently narrow
 * the "include-ability" of this dependent header file.
 * If you wish to use macros from this file directly, be *V E R Y* careful!
 * HIC SUNT DRACONES
 */
#ifndef __INCLUDE_MACRO_METAPROGRAMMING_PRIVATE__
#define __INCLUDE_MACRO_METAPROGRAMMING_PRIVATE__

/* Include
 * #define _META_DEC_0   0
 * #define _META_DEC_1   1
 * #define _META_DEC_2   1
 * #define _META_DEC_3   2
 * ...
 * #define _META_DEC_N   N-1
 */
#include <sof/preproc-private-dec.h>
/* Include
 * #define _META_INC_0   1
 * #define _META_INC_1   2
 * ...
 * #define _META_INC_N-1 N
 * #define _META_INC_N   N
 */
#include <sof/preproc-private-inc.h>

/* count number of var args - during preprocesing
 * works for predefined number of args
 * META_COUNT_VARAGS_BEFORE_COMPILE(A,B,C,D) evaluates to 4
 */
#define _META_PP_NARG_BEFORE_COMPILE_(...) \
<<<<<<< HEAD
	_META_PP_ARG_N(__VA_ARGS__)
=======
	META_DEC(_META_PP_ARG_N(__VA_ARGS__))
>>>>>>> 019eadeb
#define _META_PP_ARG_N(\
	_1,   _2,  _3,  _4,  _5,  _6,  _7,  _8,  _9, _10, \
	_11, _12, _13, _14, _15, _16, _17, _18, _19, _20, \
	_21, _22, _23, _24, _25, _26, _27, _28, _29, _30, \
	_31, _32, _33, _34, _35, _36, _37, _38, _39, _40, \
	_41, _42, _43, _44, _45, _46, _47, _48, _49, _50, \
	_51, _52, _53, _54, _55, _56, _57, _58, _59, _60, \
	_61, _62, _63, N, ...) N

#define _META_PP_RSEQ_N() \
	63, 62, 61, 60, \
	59, 58, 57, 56, 55, 54, 53, 52, 51, 50, \
	49, 48, 47, 46, 45, 44, 43, 42, 41, 40, \
	39, 38, 37, 36, 35, 34, 33, 32, 31, 30, \
	29, 28, 27, 26, 25, 24, 23, 22, 21, 20, \
	19, 18, 17, 16, 15, 14, 13, 12, 11, 10, \
	 9,  8,  7,  6,  5,  4,  3,  2,  1,  0

/* treat x as string while forcing x expansion beforehand */
#define _META_QUOTE(x) #x

/* concat x and y while forcing x and y expansion beforehand */
#define _META_CONCAT_BASE(x, y) x##y

/* discard first x-1 args in vararg and return the xth arg */
#define _META_GET_ARG_1(arg1, ...) arg1
#define _META_GET_ARG_2(arg1, arg2, ...) arg2
/* TODO: GET_ARG version for arbitrary x>2 should be possible using
 * META_RECURSE(META_REPEAT
 */

#define _META_NO_ARGS(...) 0

/* _META_IS_PROBE(...) evaluates to 0 when __VA_ARGS__ is single token
 * _META_IS_PROBE(PROBE()) evaulates to 1, because it is equivalent to
 * _META_GET_ARG_2(~, 1, 0)
 * ~ is no special value, it is just a meaningless placeholder,
 * it could be something else if that thing would also have no meaning
 * but be a valid C
 */
#define _META_IS_PROBE(...) _META_GET_ARG_2(__VA_ARGS__, 0)
#define _META_PROBE() ~, 1

/* _META_NOT_0 evaluates to '~, 1'
 * _META_NOT_1 evaluates to '_META_NOT_1' (because it is not a macro)
 * _META_IS_PROBE(_META_NOT_0) evaluates to 1, because it is equivalent to
 * _META_GET_ARG_2(~, 1, 0)
 * _META_IS_PROBE(_NOT_1)      evaluates to 0, because it is equivalent to
 * _META_GET_ARG_2(_NOT_1, 0)
 *
 * notice, that any x!=0 would also result in 0
 * e.x. META_NOT(123) evaluates to 0
 */
#define _META_NOT_0 _META_PROBE()

/* indirection forces condition to be "cast" to 0 1
 * then for 0 discard first (), and for 1 discard second ()
 * so  META_IF_ELSE(0)(a)(b) expands to b,
 * and META_IF_ELSE(1)(a)(b) expands to a
 */
#define _META_IF_ELSE(condition) META_CONCAT(_META_IF_, condition)

#define _META_IF_1(...) __VA_ARGS__ _META_IF_1_ELSE
#define _META_IF_0(...)             _META_IF_0_ELSE

#define _META_IF_1_ELSE(...)
#define _META_IF_0_ELSE(...) __VA_ARGS__

#define _META_IIF(condition) META_CONCAT(_META_IIF_, condition)
#define _META_IIF_0(x, ...) __VA_ARGS__
#define _META_IIF_1(x, ...) x

/* primitive recursion */
#define _META_REQRS_1024(...) _META_REQRS_512(_META_REQRS_512(__VA_ARGS__))
#define _META_REQRS_512(...)  _META_REQRS_256(_META_REQRS_256(__VA_ARGS__))
#define _META_REQRS_256(...)  _META_REQRS_128(_META_REQRS_128(__VA_ARGS__))
#define _META_REQRS_128(...)  _META_REQRS_64( _META_REQRS_64 (__VA_ARGS__))
#define _META_REQRS_64(...)   _META_REQRS_32( _META_REQRS_32 (__VA_ARGS__))
#define _META_REQRS_32(...)   _META_REQRS_16( _META_REQRS_16 (__VA_ARGS__))
#define _META_REQRS_16(...)   _META_REQRS_8(  _META_REQRS_8  (__VA_ARGS__))
#define _META_REQRS_8(...)    _META_REQRS_4(  _META_REQRS_4  (__VA_ARGS__))
#define _META_REQRS_4(...)    _META_REQRS_2(  _META_REQRS_2  (__VA_ARGS__))
#define _META_REQRS_2(...)    _META_REQRS_1(  _META_REQRS_1  (__VA_ARGS__))
#define _META_REQRS_1(...) __VA_ARGS__

/* Delay macro m expansion depth times
 * IT IS CRUCIAL FOR NO #define _META_EMPTY macro to exist!!!
 * _META_DEFER_N(depth) will work for any depth valid in META_REPEAT
 * (which is confined only by META_DEC).
 * _META_DEFER_N will NOT work inside META_REPEAT, because
 * _META_DEFER_N uses META_REPEAT as seen below.
 * In order for META_REPEAT to work (which also requires DEFER functionality)
 * a duplicate, implicit _META_DEFER_2(m) has to be defined.
 * It is because how the c preprocesor works.
 */
#define _META_EMPTY()

/* These two will expand to:
 * _META_EMPTY _META_EMPTY ... _META_EMPTY
 * () () ... ()
 * Why '_META_EMPTY() _META_EMPTY' instead of '_META_EMPTY'?
 * Using simply '_META_EMPTY' would produce 
 * _META_EMPTY_META_EMPTY_META_EMPTY
 * and adding _META_EMPTY() introduces a " "(space) token. 
 */
#define _META_EMPTY_GEN(i, rest) _META_EMPTY() _META_EMPTY
#define _META_PAREN_GEN(i, rest) ()
/* You cannot use here META_RECURSE
 * and must instead use _META_REQRS_{NUMBER}.
 * If META_RECURSE was used, things like
 * META_RECURSE(MAP_AGGREGATE
* would break.
 */
#define _META_DEFER_N(depth) \
	META_RECURSE_N(16, META_REPEAT(depth, _META_EMPTY_GEN, ~)) \
	META_RECURSE_N(16, META_REPEAT(depth, _META_PAREN_GEN, ~))

/* Special, implicit defer implementation for META_REPEAT to work */
#define _META_DEFER_2(m) m _META_EMPTY _META_EMPTY () ()

/* helpers for consuming every single arg from __VA_ARGS__ */
// expand and discard
#define _META_EAT(...)
// force expansion, reverse of META_DEFER
#define _META_EXPAND(...) __VA_ARGS__
#define _META_WHEN(c) META_IF(c)(_META_EXPAND, _META_EAT)

/* while(count--!=0) do
 * uses DEC so count == N can only work if all following exist
 * DEC_0, DEC_1, ..., DEC_N-1, DEC_N
 */
#define _META_REPEAT_INDIRECT() META_REPEAT

/* map every group of arg_count arguments onto function m
 * i.e. arg_count=2;m=ADD;args=1,2,3,4,5,6,7...
 * results in ADD(1,2) ADD(3,4) ADD(5,6) and so on
 * MAP##N must exist for arg_count == N to work
 */
#define _META_MAP() META_MAP

/* implements MAP(1, m, ...) */
#define _META_MAP_1(m, arg1, ...)\
	m(arg1)\
	_META_MAP_BODY(1, m, __VA_ARGS__)

/* implements MAP(2, m, ...) */
#define _META_MAP_2(m, arg1, arg2, ...)\
	m(arg1, arg2)\
	_META_MAP_BODY(2, m, __VA_ARGS__)

/* implements MAP(3, m, ...) */
#define _META_MAP_3(m, arg1, arg2, arg3, ...)\
	m(arg1, arg2, arg3)\
	_META_MAP_BODY(3, m, __VA_ARGS__)

/* used by macro MAP, don't use on its own */
#define _META_MAP_BODY(arg_count, m, ...)\
	META_IF_ELSE(META_COUNT_VARAGS_BEFORE_COMPILE(__VA_ARGS__))(\
		_META_DEFER_2(_META_MAP)()\
			(arg_count, m, __VA_ARGS__)\
	)()

/* map aggregator and every group of arg_count arguments onto function m
 * i.e. aggr=x;arg_count=1;m=ADD;args=1,2,3,4,5,6,7...
 * results in x = ... ADD(7,ADD(6,ADD(5,ADD(4,ADD(3,ADD(2,ADD(1,x))))))) ...
 * MAP##N must exist for arg_count == N to work
 */
#define _META_MAP_AGGREGATE() META_MAP_AGGREGATE

/* implements MAP_AGGREGATE(1, m, ...) */
#define _META_MAP_AGGREGATE_1(m, aggr, arg1, ...)\
	_META_MAP_AGGREGATE_BODY(1, m, m(aggr, arg1), __VA_ARGS__)

/* implements MAP_AGGREGATE(2, m, ...) */
#define _META_MAP_AGGREGATE_2(m, aggr, arg1, arg2, ...)\
	_META_MAP_AGGREGATE_BODY(2, m, m(aggr, arg1, arg2), __VA_ARGS__)

/* used by macro MAP_AGGREGATE, don't use on its own */
#define _META_MAP_AGGREGATE_BODY(arg_count, m, aggr, ...)\
	META_IF_ELSE(META_COUNT_VARAGS_BEFORE_COMPILE(__VA_ARGS__))(\
		_META_DEFER_2(_META_MAP_AGGREGATE)()\
			(arg_count, m, aggr, __VA_ARGS__)\
	)(aggr)

/* META_CONCAT with parametrised delimeter between concatenised tokens
 * META_CONCAT_SEQ_DELIM_(A,B,C,D) tokenizes as A_B_C_D
 */
#define _META_CONCAT_DELIM(delim, x, y) META_CONCAT(META_CONCAT(x, delim),y)
#define _META_CONCAT_DELIM_(x, y) _META_CONCAT_DELIM(_, x, y)

#endif // __INCLUDE_MACRO_METAPROGRAMMING_PRIVATE__
#else
	#error \
		Illegal use of header file: \
		can only be included from context of \
		__INCLUDE_MACRO_METAPROGRAMMING__
#endif // __INCLUDE_MACRO_METAPROGRAMMING__<|MERGE_RESOLUTION|>--- conflicted
+++ resolved
@@ -65,11 +65,8 @@
  * META_COUNT_VARAGS_BEFORE_COMPILE(A,B,C,D) evaluates to 4
  */
 #define _META_PP_NARG_BEFORE_COMPILE_(...) \
-<<<<<<< HEAD
 	_META_PP_ARG_N(__VA_ARGS__)
-=======
-	META_DEC(_META_PP_ARG_N(__VA_ARGS__))
->>>>>>> 019eadeb
+
 #define _META_PP_ARG_N(\
 	_1,   _2,  _3,  _4,  _5,  _6,  _7,  _8,  _9, _10, \
 	_11, _12, _13, _14, _15, _16, _17, _18, _19, _20, \
